--- conflicted
+++ resolved
@@ -343,8 +343,30 @@
 			},
 		},
 		{
-<<<<<<< HEAD
-			ID: "00014-AddIssuerIDColumns",
+			ID: "00014-DropUserPurgeIndex",
+			Migrate: func(tx *gorm.DB) error {
+				logger.Infof("db migrations: dropping user purge index=")
+				sql := "DROP INDEX IF EXISTS users_purge_index"
+				return tx.Exec(sql).Error
+			},
+			Rollback: func(tx *gorm.DB) error {
+				return tx.Model(&User{}).AddIndex("users_purge_index", "updated_at").Error
+			},
+		},
+		{
+			ID: "00015-DropUserDisabled",
+			Migrate: func(tx *gorm.DB) error {
+				logger.Infof("db migrations: dropping user disabled column")
+				sql := "ALTER TABLE users DROP COLUMN IF EXISTS disabled"
+				return tx.Exec(sql).Error
+			},
+			Rollback: func(tx *gorm.DB) error {
+				sql := "ALTER TABLE users ADD COLUMN disabled bool NOT NULL DEFAULT true"
+				return tx.Exec(sql).Error
+			},
+    }
+    {
+			ID: "00016-AddIssuerIDColumns",
 			Migrate: func(tx *gorm.DB) error {
 				logger.Infof("db migrations: adding issuer id columns to verification codes")
 				err := tx.AutoMigrate(&VerificationCode{}, &UserStats{}, &AuthorizedAppStats{}).Error
@@ -362,29 +384,6 @@
 					return err
 				}
 				return nil
-=======
-			ID: "00014-DropUserPurgeIndex",
-			Migrate: func(tx *gorm.DB) error {
-				logger.Infof("db migrations: dropping user purge index=")
-				sql := "DROP INDEX IF EXISTS users_purge_index"
-				return tx.Exec(sql).Error
-			},
-			Rollback: func(tx *gorm.DB) error {
-				return tx.Model(&User{}).AddIndex("users_purge_index", "updated_at").Error
-			},
-		},
-		{
-			ID: "00015-DropUserDisabled",
-			Migrate: func(tx *gorm.DB) error {
-				logger.Infof("db migrations: dropping user disabled column")
-				sql := "ALTER TABLE users DROP COLUMN IF EXISTS disabled"
-				return tx.Exec(sql).Error
-			},
-			Rollback: func(tx *gorm.DB) error {
-				sql := "ALTER TABLE users ADD COLUMN disabled bool NOT NULL DEFAULT true"
-				return tx.Exec(sql).Error
->>>>>>> 55ecc772
-			},
 		},
 	})
 }
